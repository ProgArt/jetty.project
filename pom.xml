<project xmlns="http://maven.apache.org/POM/4.0.0" xmlns:xsi="http://www.w3.org/2001/XMLSchema-instance" xsi:schemaLocation="http://maven.apache.org/POM/4.0.0 http://maven.apache.org/maven-v4_0_0.xsd">
  <modelVersion>4.0.0</modelVersion>
  <parent>
    <groupId>org.eclipse.jetty</groupId>
    <artifactId>jetty-parent</artifactId>
    <version>20</version>
  </parent>
  <artifactId>jetty-project</artifactId>
  <version>9.0.0-SNAPSHOT</version>
  <name>Jetty :: Project</name>
  <url>${jetty.url}</url>
  <packaging>pom</packaging>
  <properties>
    <project.build.sourceEncoding>UTF-8</project.build.sourceEncoding>
    <jetty.url>http://www.eclipse.org/jetty</jetty.url>
    <orbit-servlet-api-version>3.0.0.v201112011016</orbit-servlet-api-version>
    <build-support-version>1.1</build-support-version>
    <slf4j-version>1.6.1</slf4j-version>
    <jetty-test-policy-version>1.2</jetty-test-policy-version>
  </properties>
  <scm>
    <connection>scm:git:http://git.eclipse.org/gitroot/jetty/org.eclipse.jetty.project.git</connection>
    <developerConnection>scm:git:ssh://git.eclipse.org/gitroot/jetty/org.eclipse.jetty.project.git</developerConnection>
    <url>http://git.eclipse.org/c/jetty/org.eclipse.jetty.project.git/tree</url>
  </scm>
  <build>
    <defaultGoal>install</defaultGoal>
    <plugins>
      <plugin>
        <artifactId>maven-compiler-plugin</artifactId>
        <configuration>
          <source>1.7</source>
          <target>1.7</target>
          <verbose>false</verbose>
        </configuration>
      </plugin>
      <plugin>
        <artifactId>maven-release-plugin</artifactId>
        <configuration>
          <autoVersionSubmodules>true</autoVersionSubmodules>
        </configuration>
      </plugin>
      <plugin>
        <groupId>org.apache.maven.plugins</groupId>
        <artifactId>maven-remote-resources-plugin</artifactId>
        <executions>
          <execution>
            <phase>generate-resources</phase>
            <goals>
              <goal>process</goal>
            </goals>
            <configuration>
              <resourceBundles>
                <resourceBundle>org.eclipse.jetty.toolchain:jetty-artifact-remote-resources:1.1</resourceBundle>
              </resourceBundles>
            </configuration>
          </execution>
        </executions>
      </plugin>
      <!-- source maven plugin creates the source bundle and adds manifest -->
      <plugin>
        <inherited>true</inherited>
        <groupId>org.apache.maven.plugins</groupId>
        <artifactId>maven-source-plugin</artifactId>
        <executions>
          <execution>
            <id>attach-sources</id>
            <phase>process-classes</phase>
            <goals>
              <goal>jar</goal>
            </goals>
            <configuration>
              <archive>
                <manifestEntries>
                  <Bundle-ManifestVersion>2</Bundle-ManifestVersion>
                  <Bundle-Name>${project.name}</Bundle-Name>
                  <Bundle-SymbolicName>${bundle-symbolic-name}.source;singleton:=true</Bundle-SymbolicName>
                  <Bundle-Vendor>Eclipse.org - Jetty</Bundle-Vendor>
                  <Bundle-Version>${parsedVersion.osgiVersion}</Bundle-Version>
                  <Eclipse-SourceBundle>${bundle-symbolic-name};version="${parsedVersion.osgiVersion}";roots:="."</Eclipse-SourceBundle>
                </manifestEntries>
              </archive>
            </configuration>
          </execution>
        </executions>
      </plugin>
      <!-- Build helper maven plugin sets the parsedVersion.osgiVersion property -->
      <plugin>
        <groupId>org.codehaus.mojo</groupId>
        <artifactId>build-helper-maven-plugin</artifactId>
        <executions>
          <execution>
            <id>set-osgi-version</id>
            <phase>validate</phase>
            <goals>
              <goal>parse-version</goal>
            </goals>
          </execution>
        </executions>
      </plugin>
      <plugin>
        <groupId>org.eclipse.jetty.toolchain</groupId>
        <artifactId>jetty-version-maven-plugin</artifactId>
        <executions>
          <execution>
            <id>attach-version</id>
            <phase>process-resources</phase>
            <goals>
              <goal>attach-version-text</goal>
            </goals>
          </execution>
        </executions>
      </plugin>
      <!-- Enforcer Plugin -->
      <plugin>
        <groupId>org.apache.maven.plugins</groupId>
        <artifactId>maven-enforcer-plugin</artifactId>
        <executions>
          <execution>
            <id>enforce-java</id>
            <goals>
              <goal>enforce</goal>
            </goals>
            <configuration>
              <rules>
                <requireMavenVersion>
                  <version>[3.0.0,)</version>
                </requireMavenVersion>
                <requireJavaVersion>
                  <version>[1.7,)</version>
                  <message>[ERROR] OLD JDK [${java.version}] in use. Jetty ${project.version} requires JDK 1.7 or newer</message>
                </requireJavaVersion>
                <versionTxtRule implementation="org.eclipse.jetty.toolchain.enforcer.rules.VersionTxtRule" />
                <versionOsgiRule implementation="org.eclipse.jetty.toolchain.enforcer.rules.RequireOsgiCompatibleVersionRule" />
                <versionRedhatRule implementation="org.eclipse.jetty.toolchain.enforcer.rules.RequireRedhatCompatibleVersionRule" />
                <versionDebianRule implementation="org.eclipse.jetty.toolchain.enforcer.rules.RequireDebianCompatibleVersionRule" />
             </rules>
            </configuration>
          </execution>
          <execution>
            <id>enforce-orbit-deps</id>
            <goals>
              <goal>enforce</goal>
            </goals>
            <configuration>
              <rules>
                <!-- Banned Dependencies (should use Orbit based versions now) -->
                <bannedDependencies>
                  <excludes>
                    <exclude>javax.servlet</exclude>
                    <exclude>javax.servlet.jsp</exclude>
                    <exclude>org.apache.geronimo.specs</exclude>
                    <exclude>javax.mail</exclude>
                    <exclude>javax.activation</exclude>
                  </excludes>
                  <!-- allowed combinations -->
                  <includes>
                    <include>org.apache.geronimo.specs:geronimo-atinject_1.0_spec:jar:*</include>
                    <include>javax.net.websocket:*:*:*</include>
                    <include>javax.websocket:*:*:*</include>
                    <include>javax.servlet:*:*:*:provided</include>
                    <include>javax.servlet.jsp:*:*:*:provided</include>
                  </includes>
                  <searchTransitive>true</searchTransitive>
                  <message>This dependency is banned, use the ORBIT provided dependency instead.</message>
                </bannedDependencies>
              </rules>
              <fail>true</fail>
            </configuration>
          </execution>
          <execution>
            <id>ban-junit.jar</id>
            <goals>
              <goal>enforce</goal>
            </goals>
            <configuration>
              <rules>
                <bannedDependencies>
                  <excludes>
                    <exclude>junit:junit:*:jar</exclude>
                  </excludes>
                  <searchTransitive>true</searchTransitive>
                  <message>We use junit-dep.jar, not junit.jar (as the standard junit.jar aggregates too many 3rd party libs inside of it)</message>
                </bannedDependencies>
              </rules>
            </configuration>
          </execution>
        </executions>
        <dependencies>
           <dependency>
             <groupId>org.eclipse.jetty.toolchain</groupId>
             <artifactId>jetty-build-support</artifactId>
             <version>${build-support-version}</version>
           </dependency>
        </dependencies>
      </plugin>
      <plugin>
        <groupId>org.apache.maven.plugins</groupId>
        <artifactId>maven-pmd-plugin</artifactId>
        <executions>
          <execution>
            <id>named-logging-enforcement</id>
            <phase>compile</phase>
            <goals>
              <goal>check</goal>
            </goals>
            <configuration>
              <verbose>true</verbose>
            </configuration>
          </execution>
        </executions>
        <configuration>
          <targetJdk>1.7</targetJdk>
          <rulesets>
            <ruleset>jetty/pmd_logging_ruleset.xml</ruleset>
          </rulesets>
        </configuration>
        <dependencies>
          <dependency>
            <groupId>org.eclipse.jetty.toolchain</groupId>
            <artifactId>jetty-build-support</artifactId>
            <version>${build-support-version}</version>
          </dependency>
        </dependencies>
      </plugin>
    </plugins>
    <pluginManagement>
      <plugins>
        <plugin>
          <groupId>org.eclipse.jetty.toolchain</groupId>
          <artifactId>jetty-version-maven-plugin</artifactId>
          <version>1.0.7</version>
        </plugin>
        <plugin>
          <groupId>org.apache.maven.plugins</groupId>
          <artifactId>maven-jar-plugin</artifactId>
          <configuration>
            <archive>
              <manifestEntries>
                <Implementation-Version>${project.version}</Implementation-Version>
                <Implementation-Vendor>Eclipse.org - Jetty</Implementation-Vendor>
                <url>${jetty.url}</url>
              </manifestEntries>
            </archive>
          </configuration>
        </plugin>
        <plugin>
          <groupId>org.apache.maven.plugins</groupId>
          <artifactId>maven-surefire-plugin</artifactId>
          <configuration>
            <argLine>-showversion -XX:+PrintGCDetails</argLine>
            <failIfNoTests>false</failIfNoTests>
            <!--systemProperties>
              <property>
                <name>org.eclipse.jetty.io.AbstractBuffer.boundsChecking</name>
                <value>true</value>
              </property>
            </systemProperties-->
          </configuration>
        </plugin>
        <plugin>
          <groupId>org.apache.felix</groupId>
          <artifactId>maven-bundle-plugin</artifactId>
          <extensions>true</extensions>
          <configuration>
            <instructions>
              <Bundle-SymbolicName>${bundle-symbolic-name}</Bundle-SymbolicName>
              <Bundle-RequiredExecutionEnvironment>JavaSE-1.7</Bundle-RequiredExecutionEnvironment>
              <Bundle-DocURL>${jetty.url}</Bundle-DocURL>
              <Bundle-Vendor>Eclipse Jetty Project</Bundle-Vendor>
              <Bundle-Classpath>.</Bundle-Classpath>
              <Export-Package>${bundle-symbolic-name}.*;version="${parsedVersion.majorVersion}.${parsedVersion.minorVersion}.${parsedVersion.incrementalVersion}"</Export-Package>
              <Bundle-Copyright>Copyright (c) 2008-2012 Mort Bay Consulting Pty. Ltd.</Bundle-Copyright>
              <_versionpolicy>[$(version;==;$(@)),$(version;+;$(@)))</_versionpolicy>
            </instructions>
          </configuration>
        </plugin>
        <plugin>
          <groupId>org.apache.maven.plugins</groupId>
          <artifactId>maven-assembly-plugin</artifactId>
          <dependencies>
            <dependency>
              <groupId>org.eclipse.jetty.toolchain</groupId>
              <artifactId>jetty-assembly-descriptors</artifactId>
              <version>1.0</version>
            </dependency>
          </dependencies>
        </plugin>
        <plugin>
          <groupId>org.codehaus.mojo</groupId>
          <artifactId>findbugs-maven-plugin</artifactId>
          <configuration>
            <findbugsXmlOutput>true</findbugsXmlOutput>
            <xmlOutput>true</xmlOutput>
            <effort>Max</effort>
            <onlyAnalyze>org.eclipse.jetty.*</onlyAnalyze>
          </configuration>
        </plugin>
        <plugin>
          <groupId>org.apache.maven.plugins</groupId>
          <artifactId>maven-dependency-plugin</artifactId>
        </plugin>
        <plugin>
          <groupId>org.apache.maven.plugins</groupId>
          <artifactId>maven-jxr-plugin</artifactId>
        </plugin>
        <plugin>
          <groupId>org.apache.maven.plugins</groupId>
          <artifactId>maven-javadoc-plugin</artifactId>
          <configuration>
            <docfilessubdirs>true</docfilessubdirs>
            <detectLinks>false</detectLinks>
            <detectJavaApiLink>true</detectJavaApiLink>
            <excludePackageNames>org.slf4j.*;org.mortbay.*</excludePackageNames>
            <links>
              <link>http://download.eclipse.org/jetty/stable-7/apidocs/</link>
            </links>
            <tags>
              <tag>
                <name>org.apache.xbean.XBean</name>
                <placement>a</placement>
                <head>Apache XBean:</head>
              </tag>
            </tags>
            </configuration>
        </plugin>
        <plugin>
          <groupId>org.apache.maven.plugins</groupId>
          <artifactId>maven-pmd-plugin</artifactId>
          <version>2.7.1</version>
        </plugin>
      </plugins>
    </pluginManagement>
  </build>
  <reporting>
    <plugins>
      <plugin>
        <groupId>org.apache.maven.plugins</groupId>
        <artifactId>maven-jxr-plugin</artifactId>
        <version>2.1</version>
      </plugin>
      <plugin>
        <groupId>org.apache.maven.plugins</groupId>
        <artifactId>maven-javadoc-plugin</artifactId>
        <version>2.8</version>
        <configuration>
          <maxmemory>512m</maxmemory>
          <docfilessubdirs>true</docfilessubdirs>
          <detectLinks>true</detectLinks>
          <detectJavaApiLink>true</detectJavaApiLink>
        </configuration>
      </plugin>
      <plugin>
        <groupId>org.apache.maven.plugins</groupId>
        <artifactId>maven-pmd-plugin</artifactId>
        <version>2.7.1</version>
        <configuration>
          <targetJdk>1.5</targetJdk>
          <rulesets>
            <ruleset>jetty/pmd_ruleset.xml</ruleset>
          </rulesets>
        </configuration>
      </plugin>
      <plugin>
        <groupId>org.codehaus.mojo</groupId>
        <artifactId>findbugs-maven-plugin</artifactId>
        <version>2.3.2</version>
      </plugin>
    </plugins>
  </reporting>
  <repositories>
    <repository>
      <snapshots>
        <enabled>true</enabled>
      </snapshots>
      <id>sonatype-snapshots</id>
      <name>Sonatype Jetty Snapshots</name>
      <url>http://oss.sonatype.org/content/groups/jetty</url>
    </repository>
  </repositories>
  <modules>
    <module>jetty-ant</module>
    <module>jetty-util</module>
    <module>jetty-jmx</module>
    <module>jetty-io</module>
    <module>jetty-http</module>
    <module>jetty-continuation</module>
    <module>jetty-server</module>
    <module>jetty-xml</module>
    <module>jetty-security</module>
    <module>jetty-servlet</module>
    <module>jetty-webapp</module>
    <module>jetty-spdy</module>
    <module>jetty-websocket</module>
    <module>jetty-servlets</module>
    <module>jetty-util-ajax</module>
    <module>jetty-maven-plugin</module>
    <module>jetty-jspc-maven-plugin</module>
    <module>jetty-deploy</module>
    <module>jetty-start</module>
    <module>jetty-plus</module>
    <module>jetty-annotations</module>
    <module>jetty-jndi</module>
    <module>jetty-jsp</module>
    <module>jetty-jaas</module>
    <module>jetty-spring</module>
    <module>jetty-client</module>
    <module>jetty-proxy</module>
    <module>jetty-jaspi</module>
    <module>jetty-osgi</module>
    <module>jetty-rewrite</module>
    <module>jetty-nosql</module>
    <module>examples</module>
    <module>tests</module>
    <module>jetty-distribution</module>
    <module>jetty-runner</module>

    <!-- modules that need fixed and added back, or simply dropped and not maintained
    <module>jetty-rhttp</module>
    <module>jetty-http-spi</module>
    -->
  </modules>
  <dependencyManagement>
    <dependencies>
      <!-- Orbit Deps -->
      <dependency>
         <groupId>org.eclipse.jetty.orbit</groupId>
         <artifactId>javax.servlet</artifactId>
         <version>3.0.0.v201112011016</version>
       </dependency>
      <dependency>
        <groupId>org.eclipse.jetty.orbit</groupId>
        <artifactId>javax.annotation</artifactId>
        <version>1.1.0.v201108011116</version>
      </dependency>
      <dependency>
        <groupId>org.eclipse.jetty.orbit</groupId>
        <artifactId>org.objectweb.asm</artifactId>
        <version>3.1.0.v200803061910</version>
      </dependency>
      <dependency>
        <groupId>org.eclipse.jetty.orbit</groupId>
        <artifactId>javax.activation</artifactId>
        <version>1.1.0.v201105071233</version>
      </dependency>
      <dependency>
        <groupId>org.eclipse.jetty.orbit</groupId>
        <artifactId>javax.mail.glassfish</artifactId>
        <version>1.4.1.v201005082020</version>
      </dependency>
      <dependency>
        <groupId>org.eclipse.jetty.orbit</groupId>
        <artifactId>javax.transaction</artifactId>
        <version>1.1.1.v201105210645</version>
      </dependency>
      <dependency>
        <groupId>org.eclipse.jetty.orbit</groupId>
        <artifactId>javax.security.auth.message</artifactId>
        <version>1.0.0.v201108011116</version>
      </dependency>
      <!--
      <dependency>
        <groupId>org.eclipse.jetty.orbit</groupId>
        <artifactId>javax.servlet.jsp</artifactId>
        <version>2.1.0.v201105211820</version>
      </dependency>
      <dependency>
        <groupId>org.eclipse.jetty.orbit</groupId>
        <artifactId>javax.servlet.jsp.jstl</artifactId>
        <version>1.2.0.v201105211821</version>
      </dependency>
      <dependency>
        <groupId>org.eclipse.jetty.orbit</groupId>
        <artifactId>javax.el</artifactId>
        <version>2.1.0.v201105211819</version>
      </dependency>
      <dependency>
        <groupId>org.eclipse.jetty.orbit</groupId>
        <artifactId>com.sun.el</artifactId>
        <version>1.0.0.v201105211818</version>
      </dependency>
      <dependency>
        <groupId>org.eclipse.jetty.orbit</groupId>
        <artifactId>org.apache.jasper.glassfish</artifactId>
        <version>2.1.0.v201110031002</version>
      </dependency>
      <dependency>
        <groupId>org.eclipse.jetty.orbit</groupId>
        <artifactId>org.apache.taglibs.standard.glassfish</artifactId>
        <version>1.2.0.v201112081803</version>
      </dependency>
      <dependency>
        <groupId>org.eclipse.jetty.orbit</groupId>
        <artifactId>org.eclipse.jdt.core</artifactId>
        <version>3.7.1</version>
      </dependency>
        -->

      <!-- Old Deps -->
      <dependency>
        <groupId>org.apache.maven</groupId>
        <artifactId>maven-plugin-tools-api</artifactId>
        <version>2.0</version>
      </dependency>
      <dependency>
        <groupId>org.eclipse.jetty.toolchain</groupId>
        <artifactId>jetty-test-helper</artifactId>
        <version>2.0</version>
      </dependency>
      <dependency>
        <groupId>org.slf4j</groupId>
        <artifactId>jcl104-over-slf4j</artifactId>
        <version>${slf4j-version}</version>
      </dependency>
      <dependency>
        <groupId>org.slf4j</groupId>
        <artifactId>log4j-over-slf4j</artifactId>
        <version>${slf4j-version}</version>
      </dependency>
      <dependency>
        <groupId>org.slf4j</groupId>
        <artifactId>slf4j-api</artifactId>
        <version>${slf4j-version}</version>
      </dependency>
      <!-- NOTICE: we no longer use junit.jar as it bundles/aggregates too many
           3rd party libraries in itself
      <dependency>
        <groupId>junit</groupId>
        <artifactId>junit</artifactId>
        <version>4.8.1</version>
      </dependency>
        -->
      <dependency>
        <groupId>junit</groupId>
        <artifactId>junit-dep</artifactId>
        <version>4.10</version>
      </dependency>
      <dependency>
        <groupId>org.hamcrest</groupId>
        <artifactId>hamcrest-core</artifactId>
        <version>1.2.1</version>
      </dependency>
      <dependency>
        <groupId>org.hamcrest</groupId>
        <artifactId>hamcrest-library</artifactId>
        <version>1.2.1</version>
      </dependency>
      <dependency>
        <groupId>org.mockito</groupId>
        <artifactId>mockito-core</artifactId>
        <version>1.8.5</version>
        <exclusions>
          <exclusion>
            <groupId>junit</groupId>
            <artifactId>junit</artifactId>
          </exclusion>
        </exclusions>
      </dependency>
    </dependencies>
  </dependencyManagement>
  <!--
    Usage:
    configure settings.xml for jetty.eclipse.website server entry
    > mvn -N site:deploy
    or
    > mvn -N site:sshdeploy     (for ssh users w/passphrase and ssh-agent)
   -->
  <profiles>
    <profile>
<<<<<<< HEAD
      <id>release</id>
      <!-- Not ready yet
=======
      <id>eclipse-release</id>
>>>>>>> 80dff247
      <modules>
        <module>aggregates/jetty-all</module>
      </modules>
      -->
    </profile>
    <profile>
      <id>update-version</id>
      <build>
        <plugins>
          <plugin>
            <groupId>org.eclipse.jetty.toolchain</groupId>
            <artifactId>jetty-version-maven-plugin</artifactId>
            <executions>
              <execution>
                <id>gen-versiontxt</id>
                <phase>generate-resources</phase>
                <goals>
                  <goal>update-version-text</goal>
                </goals>
                <configuration>
                  <refreshTags>true</refreshTags>
                  <copyGenerated>true</copyGenerated>
                  <attachArtifact>false</attachArtifact>
                  <updateDate>true</updateDate>
                </configuration>
              </execution>
            </executions>
          </plugin>
        </plugins>
      </build>
    </profile>
    <profile>
      <id>maven-3</id>
      <activation>
        <file>
          <!--  This employs that the basedir expression is only recognized by Maven 3.x (see MNG-2363) -->
          <exists>${basedir}</exists>
        </file>
      </activation>
      <build>
        <plugins>
          <plugin>
            <artifactId>maven-site-plugin</artifactId>
            <executions>
              <execution>
                <id>attach-descriptor</id>
                <goals>
                  <goal>attach-descriptor</goal>
                </goals>
              </execution>
            </executions>
          </plugin>
        </plugins>
      </build>
    </profile>
    <profile>
      <id>aggregate-site</id>
      <build>
        <plugins>
          <plugin>
            <groupId>org.apache.maven.plugins</groupId>
            <artifactId>maven-jxr-plugin</artifactId>
            <configuration>
              <aggregate>true</aggregate>
            </configuration>
          </plugin>
          <plugin>
            <groupId>org.apache.maven.plugins</groupId>
            <artifactId>maven-javadoc-plugin</artifactId>
            <configuration>
              <excludePackageNames>com.acme</excludePackageNames>
              <links>
                <link>http://java.sun.com/javase/6/docs/api/</link>
                <link>http://java.sun.com/javaee/6/docs/api</link>
                <link>http://junit.sourceforge.net/javadoc/</link>
              </links>
              <tags>
                <tag>
                  <name>org.apache.xbean.XBean</name>
                  <placement>X</placement>
                  <head />
                </tag>
              </tags>
            </configuration>
          </plugin>
        </plugins>
      </build>
    </profile>
    <profile>
      <id>license-check</id>
      <build>
        <plugins>
          <plugin>
          <inherited>false</inherited>
          <groupId>com.mycila.maven-license-plugin</groupId>
          <artifactId>maven-license-plugin</artifactId>
          <version>1.10.b1</version>
          <configuration>
            <header>header-template.txt</header>
            <failIfMissing>true</failIfMissing>
            <aggregate>true</aggregate>
            <strictCheck>true</strictCheck>
            <properties>
               <copyright-range>${project.inceptionYear}-2012</copyright-range>
            </properties>
            <mapping>
              <java>DOUBLESLASH_STYLE</java>
            </mapping>
            <includes>
              <include>**/*.java</include>
            </includes>
            <excludes>
              <exclude>jetty-util/src/main/java/org/eclipse/jetty/util/security/UnixCrypt.java</exclude>
              <exclude>jetty-policy/src/main/java/org/eclipse/jetty/policy/loader/DefaultPolicyLoader.java</exclude>
              <exclude>jetty-policy/src/main/java/org/eclipse/jetty/policy/loader/PolicyFileScanner.java</exclude>
              <exlcude>jetty-ant/**</exlcude> <!-- short term, need to add support to accept additional copyrights -->
            </excludes>
          </configuration>
          <executions>
            <execution>
              <id>check-headers</id>
              <phase>verify</phase>
              <goals>
                <goal>check</goal>
              </goals>
            </execution>
          </executions>
        </plugin>
        </plugins>
      </build>
    </profile>
  </profiles>
</project><|MERGE_RESOLUTION|>--- conflicted
+++ resolved
@@ -567,12 +567,8 @@
    -->
   <profiles>
     <profile>
-<<<<<<< HEAD
-      <id>release</id>
+      <id>eclipse-release</id>
       <!-- Not ready yet
-=======
-      <id>eclipse-release</id>
->>>>>>> 80dff247
       <modules>
         <module>aggregates/jetty-all</module>
       </modules>
