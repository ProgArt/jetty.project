--- conflicted
+++ resolved
@@ -48,19 +48,7 @@
     }
 
     /**
-<<<<<<< HEAD
-=======
-     * @deprecated use {@link #lock()} instead
      * @return the lock to unlock
-     */
-    @Deprecated
-    public Lock lockIfNotHeld()
-    {
-        return lock();
-    }
-
-    /**
->>>>>>> b6d07f72
      * @return whether this lock has been acquired
      */
     public boolean isLocked()
