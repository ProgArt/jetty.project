--- conflicted
+++ resolved
@@ -445,11 +445,8 @@
         IO.copy(p2.getInputStream(), baos);
         assertThat(baos.toString("UTF-8"), is("Other")); 
     }
-<<<<<<< HEAD
-
-=======
-    
-    
+    
+    @Test
     public void testBadlyEncodedFilename() throws Exception
     {
         
@@ -461,16 +458,17 @@
         "--AaB03x--\r\n";
         
         MultipartConfigElement config = new MultipartConfigElement(_dirname, 1024, 3072, 50);
-        MultiPartInputStream mpis = new MultiPartInputStream(new ByteArrayInputStream(contents.getBytes()),
+        MultiPartInputStreamParser mpis = new MultiPartInputStreamParser(new ByteArrayInputStream(contents.getBytes()),
                                                                          _contentType,
                                                                          config,
                                                                          _tmpDir);
         mpis.setDeleteOnExit(true);
         Collection<Part> parts = mpis.getParts();
         assertThat(parts.size(), is(1));
-        assertThat(((MultiPartInputStream.MultiPart)parts.iterator().next()).getContentDispositionFilename(), is("Taken on Aug 22 \\ 2012.jpg"));
-    }
-    
+        assertThat(((MultiPartInputStreamParser.MultiPart)parts.iterator().next()).getContentDispositionFilename(), is("Taken on Aug 22 \\ 2012.jpg"));
+    }
+    
+    @Test
     public void testBadlyEncodedMSFilename() throws Exception
     {
         
@@ -482,16 +480,17 @@
         "--AaB03x--\r\n";
         
         MultipartConfigElement config = new MultipartConfigElement(_dirname, 1024, 3072, 50);
-        MultiPartInputStream mpis = new MultiPartInputStream(new ByteArrayInputStream(contents.getBytes()),
+        MultiPartInputStreamParser mpis = new MultiPartInputStreamParser(new ByteArrayInputStream(contents.getBytes()),
                                                                          _contentType,
                                                                          config,
                                                                          _tmpDir);
         mpis.setDeleteOnExit(true);
         Collection<Part> parts = mpis.getParts();
         assertThat(parts.size(), is(1));
-        assertThat(((MultiPartInputStream.MultiPart)parts.iterator().next()).getContentDispositionFilename(), is("c:\\this\\really\\is\\some\\path\\to\\a\\file.txt"));
-    }
-
+        assertThat(((MultiPartInputStreamParser.MultiPart)parts.iterator().next()).getContentDispositionFilename(), is("c:\\this\\really\\is\\some\\path\\to\\a\\file.txt"));
+    }
+
+    @Test
     public void testCorrectlyEncodedMSFilename() throws Exception
     {
         String contents =  "--AaB03x\r\n"+
@@ -502,17 +501,16 @@
         "--AaB03x--\r\n";
         
         MultipartConfigElement config = new MultipartConfigElement(_dirname, 1024, 3072, 50);
-        MultiPartInputStream mpis = new MultiPartInputStream(new ByteArrayInputStream(contents.getBytes()),
+        MultiPartInputStreamParser mpis = new MultiPartInputStreamParser(new ByteArrayInputStream(contents.getBytes()),
                                                                          _contentType,
                                                                          config,
                                                                          _tmpDir);
         mpis.setDeleteOnExit(true);
         Collection<Part> parts = mpis.getParts();
         assertThat(parts.size(), is(1));
-        assertThat(((MultiPartInputStream.MultiPart)parts.iterator().next()).getContentDispositionFilename(), is("c:\\this\\really\\is\\some\\path\\to\\a\\file.txt"));
-    }
-    
->>>>>>> 191040b7
+        assertThat(((MultiPartInputStreamParser.MultiPart)parts.iterator().next()).getContentDispositionFilename(), is("c:\\this\\really\\is\\some\\path\\to\\a\\file.txt"));
+    }
+    
     public void testMulti ()
     throws Exception
     {
