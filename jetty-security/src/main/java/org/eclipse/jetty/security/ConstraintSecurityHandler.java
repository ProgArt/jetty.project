--- conflicted
+++ resolved
@@ -32,7 +32,6 @@
 import java.util.concurrent.CopyOnWriteArrayList;
 import java.util.concurrent.CopyOnWriteArraySet;
 
-import org.eclipse.jetty.http.HttpSchemes;
 import javax.servlet.HttpConstraintElement;
 import javax.servlet.HttpMethodConstraintElement;
 import javax.servlet.ServletSecurityElement;
@@ -695,28 +694,8 @@
         if (dataConstraint == null || dataConstraint == UserDataConstraint.None)
             return true;
 
-<<<<<<< HEAD
         HttpConfiguration httpConfig = HttpChannel.getCurrentHttpChannel().getHttpConfiguration();
-=======
-        if (dataConstraint == UserDataConstraint.Integral)
-        {
-            if (connector.isIntegral(request))
-                return true;
-            if (connector.getIntegralPort() > 0)
-            {
-                String scheme=connector.getIntegralScheme();
-                int port=connector.getIntegralPort();
-                String url = (HttpSchemes.HTTPS.equalsIgnoreCase(scheme) && port==443)
-                    ? "https://"+request.getServerName()+request.getRequestURI()
-                    : scheme + "://" + request.getServerName() + ":" + port + request.getRequestURI();
-                if (request.getQueryString() != null)
-                    url += "?" + request.getQueryString();
-                response.setContentLength(0);
-                response.sendRedirect(url);
-            }
-            else
-                response.sendError(Response.SC_FORBIDDEN,"!Integral");
->>>>>>> abcb4f16
+
 
         if (dataConstraint == UserDataConstraint.Confidential || dataConstraint == UserDataConstraint.Integral)
         {
@@ -725,16 +704,11 @@
 
             if (httpConfig.getSecurePort() > 0)
             {
-<<<<<<< HEAD
-                String url = httpConfig.getSecureScheme() + "://" + request.getServerName() + ":" + httpConfig.getSecurePort()
-                        + request.getRequestURI();
-=======
-                String scheme=connector.getConfidentialScheme();
-                int port=connector.getConfidentialPort();
-                String url = (HttpSchemes.HTTPS.equalsIgnoreCase(scheme) && port==443)
+                String scheme = httpConfig.getSecureScheme();
+                int port = httpConfig.getSecurePort();
+                String url = ("https".equalsIgnoreCase(scheme) && port==443)
                     ? "https://"+request.getServerName()+request.getRequestURI()
                     : scheme + "://" + request.getServerName() + ":" + port + request.getRequestURI();                    
->>>>>>> abcb4f16
                 if (request.getQueryString() != null)
                     url += "?" + request.getQueryString();
                 response.setContentLength(0);
