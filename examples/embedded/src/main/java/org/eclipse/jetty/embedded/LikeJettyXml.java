--- conflicted
+++ resolved
@@ -165,15 +165,9 @@
 
         // === jetty-deploy.xml ===
         DeploymentManager deployer = new DeploymentManager();
-<<<<<<< HEAD
         //DebugListener debug = new DebugListener(System.out,true,true,true);
         // server.addBean(debug);        
         // deployer.addLifeCycleBinding(new DebugListenerBinding(debug));
-=======
-        DebugListener debug = new DebugListener(System.err,true,true,true);
-        server.addBean(debug);        
-        deployer.addLifeCycleBinding(new DebugListenerBinding(debug));
->>>>>>> 06a40e91
         deployer.setContexts(contexts);
         deployer.setContextAttribute(
                 "org.eclipse.jetty.server.webapp.ContainerIncludeJarPattern",
