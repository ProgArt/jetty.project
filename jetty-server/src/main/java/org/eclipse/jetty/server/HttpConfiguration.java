--- conflicted
+++ resolved
@@ -323,7 +323,6 @@
     }
 
     /**
-<<<<<<< HEAD
      * @param useDirectByteBuffers if true, use direct byte buffers for requests
      */
     public void setUseDirectByteBuffers(boolean useDirectByteBuffers)
@@ -331,19 +330,14 @@
         _useDirectByteBuffers = useDirectByteBuffers;
     }
 
-    /* ------------------------------------------------------------ */
     @ManagedAttribute("Whether to use direct byte buffers for requests")
     public boolean isUseDirectByteBuffers()
     {
         return _useDirectByteBuffers;
     }
 
-    /* ------------------------------------------------------------ */
-    /**
-     * <p>Set the {@link Customizer}s that are invoked for every 
-=======
+    /**
      * <p>Sets the {@link Customizer}s that are invoked for every
->>>>>>> 4236f149
      * request received.</p>
      * <p>Customizers are often used to interpret optional headers (eg {@link ForwardedRequestCustomizer}) or
      * optional protocol semantics (eg {@link SecureRequestCustomizer}).</p>
