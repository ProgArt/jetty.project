//
//  ========================================================================
//  Copyright (c) 1995-2015 Mort Bay Consulting Pty. Ltd.
//  ------------------------------------------------------------------------
//  All rights reserved. This program and the accompanying materials
//  are made available under the terms of the Eclipse Public License v1.0
//  and Apache License v2.0 which accompanies this distribution.
//
//      The Eclipse Public License is available at
//      http://www.eclipse.org/legal/epl-v10.html
//
//      The Apache License v2.0 is available at
//      http://www.opensource.org/licenses/apache2.0.php
//
//  You may elect to redistribute this code under either of these licenses.
//  ========================================================================
//

package org.eclipse.jetty.server;

import java.io.IOException;
import java.io.InterruptedIOException;
import java.nio.ByteBuffer;
import java.util.ArrayDeque;
import java.util.Objects;
<<<<<<< HEAD
import java.util.Queue;
import java.util.concurrent.TimeoutException;
=======
>>>>>>> fd5c5b57

import javax.servlet.ReadListener;
import javax.servlet.ServletInputStream;

import org.eclipse.jetty.io.EofException;
import org.eclipse.jetty.io.RuntimeIOException;
import org.eclipse.jetty.util.BufferUtil;
import org.eclipse.jetty.util.Callback;
import org.eclipse.jetty.util.log.Log;
import org.eclipse.jetty.util.log.Logger;

/**
 * {@link HttpInput} provides an implementation of {@link ServletInputStream} for {@link HttpChannel}.
 * <p>
 * Content may arrive in patterns such as [content(), content(), messageComplete()] so that this class
 * maintains two states: the content state that tells whether there is content to consume and the EOF
 * state that tells whether an EOF has arrived.
 * Only once the content has been consumed the content state is moved to the EOF state.
 */
public class HttpInput extends ServletInputStream implements Runnable
{
    private final static Logger LOG = Log.getLogger(HttpInput.class);
    private final static Content EOF_CONTENT = new EofContent("EOF");
    private final static Content EARLY_EOF_CONTENT = new EofContent("EARLY_EOF");

    private final byte[] _oneByteBuffer = new byte[1];
    private final Queue<Content> _inputQ = new ArrayDeque<>();
    private final HttpChannelState _channelState;
    private ReadListener _listener;
    private State _state = STREAM;
    private long _contentConsumed;
    private long _blockingTimeoutAt = -1;

    public HttpInput(HttpChannelState state)
    {
        _channelState=state;
        if (_channelState.getHttpChannel().getHttpConfiguration().getBlockingTimeout()>0)
            _blockingTimeoutAt=0;
    }

    protected HttpChannelState getHttpChannelState()
    {
        return _channelState;
    }

    public void recycle()
    {
        synchronized (_inputQ)
        {
            Content item = _inputQ.poll();
            while (item != null)
            {
                item.failed(null);
                item = _inputQ.poll();
            }
            _listener = null;
            _state = STREAM;
            _contentConsumed = 0;
        }
    }

    @Override
    public int available()
    {
        int available=0;
        boolean woken=false;
        synchronized (_inputQ)
        {
            Content content = _inputQ.peek();
            if (content==null)
            {
                try
                {
                    produceContent();
                }
                catch(IOException e)
                {
                    woken=failed(e);
                }
                content = _inputQ.peek();
            }

            if (content!=null)
                available= remaining(content);
        }

        if (woken)
            wake();
        return available;
    }

    private void wake()
    {
        _channelState.getHttpChannel().getConnector().getExecutor().execute(_channelState.getHttpChannel());
    }


    @Override
    public int read() throws IOException
    {
        int read = read(_oneByteBuffer, 0, 1);
        if (read==0)
            throw new IllegalStateException("unready read=0");
        return read < 0 ? -1 : _oneByteBuffer[0] & 0xFF;
    }

    @Override
    public int read(byte[] b, int off, int len) throws IOException
    {
        synchronized (_inputQ)
        {
            if (_blockingTimeoutAt>=0 && !isAsync())
                _blockingTimeoutAt=System.currentTimeMillis()+getHttpChannelState().getHttpChannel().getHttpConfiguration().getBlockingTimeout();

            while(true)
            {
                Content item = nextContent();
                if (item!=null)
                {
                    if (LOG.isDebugEnabled())
                        LOG.debug("{} read {} from {}",this,len,item);
                    int l = get(item, b, off, len);

                    consumeNonContent();

                    return l;
                }

                if (!_state.blockForContent(this))
                    return _state.noContent();
            }
        }
    }

    /**
     * Called when derived implementations should attempt to
     * produce more Content and add it via {@link #addContent(Content)}.
     * For protocols that are constantly producing (eg HTTP2) this can
     * be left as a noop;
     * @throws IOException if unable to produce content
     */
    protected void produceContent() throws IOException
    {
    }

    /**
     * Get the next content from the inputQ, calling {@link #produceContent()}
     * if need be.  EOF is processed and state changed.
     *
     * @return the content or null if none available.
     * @throws IOException if retrieving the content fails
     */
    protected Content nextContent() throws IOException
    {
        Content content = pollContent();
        if (content==null && !isFinished())
        {
            produceContent();
            content = pollContent();
        }
        return content;
    }

    /** Poll the inputQ for Content.
     * Consumed buffers and {@link PoisonPillContent}s are removed and
     * EOF state updated if need be.
     * @return Content or null
     */
    protected Content pollContent()
    {
        // Items are removed only when they are fully consumed.
        Content content = _inputQ.peek();
        // Skip consumed items at the head of the queue.
        while (content != null && remaining(content) == 0)
        {
            _inputQ.poll();
            content.succeeded();
            if (LOG.isDebugEnabled())
                LOG.debug("{} consumed {}", this, content);

            if (content==EOF_CONTENT)
            {
                if (_listener==null)
                    _state=EOF;
                else
                {
                    _state=AEOF;
                    boolean woken = _channelState.onReadReady(); // force callback?
                    if (woken)
                        wake();
                }
            }
            else if (content==EARLY_EOF_CONTENT)
                _state=EARLY_EOF;

            content = _inputQ.peek();
        }

        return content;
    }

    /**
     */
    protected void consumeNonContent()
    {
        // Items are removed only when they are fully consumed.
        Content content = _inputQ.peek();
        // Skip consumed items at the head of the queue.
        while (content != null && remaining(content) == 0)
        {
            // Defer EOF until read
            if (content instanceof EofContent)
                break;

            // Consume all other empty content
            _inputQ.poll();
            content.succeeded();
            if (LOG.isDebugEnabled())
                LOG.debug("{} consumed {}", this, content);
            content = _inputQ.peek();
        }
    }

    /**
     * Get the next readable from the inputQ, calling {@link #produceContent()}
     * if need be. EOF is NOT processed and state is not changed.
     *
     * @return the content or EOF or null if none available.
     * @throws IOException if retrieving the content fails
     */
    protected Content nextReadable() throws IOException
    {
        Content content = pollReadable();
        if (content==null && !isFinished())
        {
            produceContent();
            content = pollReadable();
        }
        return content;
    }

    /** Poll the inputQ for Content or EOF.
     * Consumed buffers and non EOF {@link PoisonPillContent}s are removed.
     * EOF state is not updated.
     * @return Content, EOF or null
     */
    protected Content pollReadable()
    {
        // Items are removed only when they are fully consumed.
        Content content = _inputQ.peek();

        // Skip consumed items at the head of the queue except EOF
        while (content != null)
        {
            if (content==EOF_CONTENT || content==EARLY_EOF_CONTENT || remaining(content)>0)
                return content;

            _inputQ.poll();
            content.succeeded();
            if (LOG.isDebugEnabled())
                LOG.debug("{} consumed {}", this, content);
            content = _inputQ.peek();
        }

        return null;
    }

    /**
     * @param item the content
     * @return how many bytes remain in the given content
     */
    protected int remaining(Content item)
    {
        return item.remaining();
    }

    /**
     * Copies the given content into the given byte buffer.
     *
     * @param content   the content to copy from
     * @param buffer the buffer to copy into
     * @param offset the buffer offset to start copying from
     * @param length the space available in the buffer
     * @return the number of bytes actually copied
     */
    protected int get(Content content, byte[] buffer, int offset, int length)
    {
        int l = Math.min(content.remaining(), length);
        content.getContent().get(buffer, offset, l);
        _contentConsumed+=l;
        return l;
    }

    /**
     * Consumes the given content.
     * Calls the content succeeded if all content consumed.
     *
     * @param content   the content to consume
     * @param length the number of bytes to consume
     */
    protected void skip(Content content, int length)
    {
        int l = Math.min(content.remaining(), length);
        ByteBuffer buffer = content.getContent();
        buffer.position(buffer.position()+l);
        _contentConsumed+=l;
        if (l>0 && !content.hasContent())
            pollContent(); // hungry succeed

    }

    /**
     * Blocks until some content or some end-of-file event arrives.
     *
     * @throws IOException if the wait is interrupted
     */
    protected void blockForContent() throws IOException
    {
        try
        {
            long timeout=0;
            if (_blockingTimeoutAt>=0)
            {
                timeout=_blockingTimeoutAt-System.currentTimeMillis();
                if (timeout<=0)
                    throw new TimeoutException();
            }

            if (LOG.isDebugEnabled())
                LOG.debug("{} blocking for content timeout={} ...", this,timeout);
            if (timeout>0)
                _inputQ.wait(timeout);
            else
                _inputQ.wait();

            if (_blockingTimeoutAt>0 && System.currentTimeMillis()>=_blockingTimeoutAt)
                throw new TimeoutException();
        }
        catch (Throwable e)
        {
            throw (IOException)new InterruptedIOException().initCause(e);
        }
    }

    /**
     * Adds some content to this input stream.
     *
     * @param item the content to add
     * @return true if content channel woken for read
     */
    public boolean addContent(Content item)
    {
        boolean woken=false;
        synchronized (_inputQ)
        {
            _inputQ.offer(item);
            if (LOG.isDebugEnabled())
                LOG.debug("{} addContent {}", this, item);

            if (_listener==null)
                _inputQ.notify();
            else
                woken=_channelState.onReadPossible();
        }

        return woken;
    }

    public boolean hasContent()
    {
        synchronized (_inputQ)
        {
            return _inputQ.size()>0;
        }
    }

    public void unblock()
    {
        synchronized (_inputQ)
        {
            _inputQ.notify();
        }
    }

    public long getContentConsumed()
    {
        synchronized (_inputQ)
        {
            return _contentConsumed;
        }
    }

    /**
     * This method should be called to signal that an EOF has been
     * detected before all the expected content arrived.
     * <p>
     * Typically this will result in an EOFException being thrown
     * from a subsequent read rather than a -1 return.
     * @return true if content channel woken for read
     */
    public boolean earlyEOF()
    {
        return addContent(EARLY_EOF_CONTENT);
    }

<<<<<<< HEAD
=======

    public boolean isEarlyEOF()
    {
        synchronized (lock())
        {
            return _contentState==EARLY_EOF;
        }
    }

>>>>>>> fd5c5b57
    /**
     * This method should be called to signal that all the expected
     * content arrived.
     * @return true if content channel woken for read
     */
    public boolean eof()
    {
       return addContent(EOF_CONTENT);
    }

    public boolean consumeAll()
    {
        synchronized (_inputQ)
        {
            try
            {
                while (!isFinished())
                {
                    Content item = nextContent();
                    if (item == null)
                        break; // Let's not bother blocking

                    skip(item, remaining(item));
                }
                return isFinished() && !isError();
            }
            catch (IOException e)
            {
                LOG.debug(e);
                return false;
            }
        }
    }

    public boolean isError()
    {
        synchronized (_inputQ)
        {
            return _state instanceof ErrorState;
        }
    }

<<<<<<< HEAD
    public boolean isAsync()
=======
    /**
     * @return whether an EOF has been detected, even though there may be content to consume.
     */
    public boolean isEOF()
>>>>>>> fd5c5b57
    {
        synchronized (_inputQ)
        {
            return _state==ASYNC;
        }
    }

    @Override
    public boolean isFinished()
    {
        synchronized (_inputQ)
        {
            return _state instanceof EOFState;
        }
    }


    @Override
    public boolean isReady()
    {
        try
        {
            synchronized (_inputQ)
            {
                if (_listener == null )
                    return true;
                if (_state instanceof EOFState)
                    return true;
                if (nextReadable()!=null)
                    return true;

                _channelState.onReadUnready();
            }
            return false;
        }
        catch(IOException e)
        {
            LOG.ignore(e);
            return true;
        }
    }

    @Override
    public void setReadListener(ReadListener readListener)
    {
        readListener = Objects.requireNonNull(readListener);
        boolean woken=false;
        try
        {
            synchronized (_inputQ)
            {
                if (_listener != null)
                    throw new IllegalStateException("ReadListener already set");
                if (_state != STREAM)
                    throw new IllegalStateException("State "+STREAM+" != " + _state);

                _state = ASYNC;
                _listener = readListener;
<<<<<<< HEAD
                boolean content=nextContent()!=null;

                if (content)
                    woken = _channelState.onReadReady();
                else
                    _channelState.onReadUnready();
=======
                _notReady = true;

                content = getNextContent()!=null || isEOF();

>>>>>>> fd5c5b57
            }
        }
        catch(IOException e)
        {
            throw new RuntimeIOException(e);
        }

        if (woken)
            wake();
    }

    public boolean failed(Throwable x)
    {
        boolean woken=false;
        synchronized (_inputQ)
        {
            if (_state instanceof ErrorState)
                LOG.warn(x);
            else
                _state = new ErrorState(x);

            if (_listener==null)
                _inputQ.notify();
            else
                woken=_channelState.onReadPossible();
        }

        return woken;
    }

    /* ------------------------------------------------------------ */
    /*
     * <p>
     * While this class is-a Runnable, it should never be dispatched in it's own thread. It is a
     * runnable only so that the calling thread can use {@link ContextHandler#handle(Runnable)}
     * to setup classloaders etc.
     * </p>
     */
    @Override
    public void run()
    {
        final Throwable error;
        final ReadListener listener;
        boolean aeof=false;

        synchronized (_inputQ)
        {
            if (_state==EOF)
                return;

            if (_state==AEOF)
            {
                _state=EOF;
                aeof=true;
            }

            listener = _listener;
            error = _state instanceof ErrorState?((ErrorState)_state).getError():null;
        }

        try
        {
            if (error!=null)
            {
                _channelState.getHttpChannel().getResponse().getHttpFields().add(HttpConnection.CONNECTION_CLOSE);
                listener.onError(error);
            }
            else if (aeof)
            {
                listener.onAllDataRead();
            }
            else
            {
                listener.onDataAvailable();
            }
        }
        catch (Throwable e)
        {
            LOG.warn(e.toString());
            LOG.debug(e);
            try
            {
                if (aeof || error==null)
                {
                    _channelState.getHttpChannel().getResponse().getHttpFields().add(HttpConnection.CONNECTION_CLOSE);
                    listener.onError(e);
                }
            }
            catch (Throwable e2)
            {
                LOG.warn(e2.toString());
                LOG.debug(e2);
                throw new RuntimeIOException(e2);
            }
        }
    }

    public static class PoisonPillContent extends Content
    {
        private final String _name;
        public PoisonPillContent(String name)
        {
            super(BufferUtil.EMPTY_BUFFER);
            _name=name;
        }

        @Override
        public String toString()
        {
            return _name;
        }
    }

    public static class EofContent extends PoisonPillContent
    {
        EofContent(String name)
        {
            super(name);
        }
    }

<<<<<<< HEAD
    public static class Content implements Callback
    {
        private final ByteBuffer _content;

        public Content(ByteBuffer content)
        {
            _content=content;
        }

        @Override
        public boolean isNonBlocking()
        {
            return true;
        }


        public ByteBuffer getContent()
        {
            return _content;
        }

        public boolean hasContent()
        {
            return _content.hasRemaining();
        }

        public int remaining()
        {
            return _content.remaining();
        }

        @Override
        public String toString()
        {
            return String.format("Content@%x{%s}",hashCode(),BufferUtil.toDetailString(_content));
        }
    }


=======
    @Override
    public String toString()
    {
        return String.format("%s@%x[r=%d,s=%s,e=%s,f=%s]",
                getClass().getSimpleName(),
                hashCode(),
                _contentRead,
                _contentState,
                _eofState,
                _onError);
    }

>>>>>>> fd5c5b57
    protected static abstract class State
    {
        public boolean blockForContent(HttpInput in) throws IOException
        {
            return false;
        }

        public int noContent() throws IOException
        {
            return -1;
        }
    }

    protected static class EOFState extends State
    {
    }

    protected class ErrorState extends EOFState
    {
        final Throwable _error;
        ErrorState(Throwable error)
        {
            _error=error;
        }

        public Throwable getError()
        {
            return _error;
        }

        @Override
        public int noContent() throws IOException
        {
            if (_error instanceof IOException)
                throw (IOException)_error;
            throw new IOException(_error);
        }

        @Override
        public String toString()
        {
            return "ERROR:"+_error;
        }
    }

    protected static final State STREAM = new State()
    {
        @Override
        public boolean blockForContent(HttpInput input) throws IOException
        {
            input.blockForContent();
            return true;
        }

        @Override
        public String toString()
        {
            return "STREAM";
        }
    };

    protected static final State ASYNC = new State()
    {
        @Override
        public int noContent() throws IOException
        {
            return 0;
        }

        @Override
        public String toString()
        {
            return "ASYNC";
        }
    };

    protected static final State EARLY_EOF = new EOFState()
    {
        @Override
        public int noContent() throws IOException
        {
            throw new EofException("Early EOF");
        }

        @Override
        public String toString()
        {
            return "EARLY_EOF";
        }
    };

    protected static final State EOF = new EOFState()
    {
        @Override
        public String toString()
        {
            return "EOF";
        }
    };

    protected static final State AEOF = new EOFState()
    {
        @Override
        public String toString()
        {
            return "AEOF";
        }
    };

}<|MERGE_RESOLUTION|>--- conflicted
+++ resolved
@@ -23,11 +23,8 @@
 import java.nio.ByteBuffer;
 import java.util.ArrayDeque;
 import java.util.Objects;
-<<<<<<< HEAD
 import java.util.Queue;
 import java.util.concurrent.TimeoutException;
-=======
->>>>>>> fd5c5b57
 
 import javax.servlet.ReadListener;
 import javax.servlet.ServletInputStream;
@@ -433,18 +430,6 @@
         return addContent(EARLY_EOF_CONTENT);
     }
 
-<<<<<<< HEAD
-=======
-
-    public boolean isEarlyEOF()
-    {
-        synchronized (lock())
-        {
-            return _contentState==EARLY_EOF;
-        }
-    }
-
->>>>>>> fd5c5b57
     /**
      * This method should be called to signal that all the expected
      * content arrived.
@@ -487,14 +472,7 @@
         }
     }
 
-<<<<<<< HEAD
     public boolean isAsync()
-=======
-    /**
-     * @return whether an EOF has been detected, even though there may be content to consume.
-     */
-    public boolean isEOF()
->>>>>>> fd5c5b57
     {
         synchronized (_inputQ)
         {
@@ -553,19 +531,12 @@
 
                 _state = ASYNC;
                 _listener = readListener;
-<<<<<<< HEAD
                 boolean content=nextContent()!=null;
 
                 if (content)
                     woken = _channelState.onReadReady();
                 else
                     _channelState.onReadUnready();
-=======
-                _notReady = true;
-
-                content = getNextContent()!=null || isEOF();
-
->>>>>>> fd5c5b57
             }
         }
         catch(IOException e)
@@ -663,71 +634,6 @@
         }
     }
 
-    public static class PoisonPillContent extends Content
-    {
-        private final String _name;
-        public PoisonPillContent(String name)
-        {
-            super(BufferUtil.EMPTY_BUFFER);
-            _name=name;
-        }
-
-        @Override
-        public String toString()
-        {
-            return _name;
-        }
-    }
-
-    public static class EofContent extends PoisonPillContent
-    {
-        EofContent(String name)
-        {
-            super(name);
-        }
-    }
-
-<<<<<<< HEAD
-    public static class Content implements Callback
-    {
-        private final ByteBuffer _content;
-
-        public Content(ByteBuffer content)
-        {
-            _content=content;
-        }
-
-        @Override
-        public boolean isNonBlocking()
-        {
-            return true;
-        }
-
-
-        public ByteBuffer getContent()
-        {
-            return _content;
-        }
-
-        public boolean hasContent()
-        {
-            return _content.hasRemaining();
-        }
-
-        public int remaining()
-        {
-            return _content.remaining();
-        }
-
-        @Override
-        public String toString()
-        {
-            return String.format("Content@%x{%s}",hashCode(),BufferUtil.toDetailString(_content));
-        }
-    }
-
-
-=======
     @Override
     public String toString()
     {
@@ -740,7 +646,69 @@
                 _onError);
     }
 
->>>>>>> fd5c5b57
+    public static class PoisonPillContent extends Content
+    {
+        private final String _name;
+        public PoisonPillContent(String name)
+        {
+            super(BufferUtil.EMPTY_BUFFER);
+            _name=name;
+        }
+
+        @Override
+        public String toString()
+        {
+            return _name;
+        }
+    }
+
+    public static class EofContent extends PoisonPillContent
+    {
+        EofContent(String name)
+        {
+            super(name);
+        }
+    }
+
+    public static class Content implements Callback
+    {
+        private final ByteBuffer _content;
+
+        public Content(ByteBuffer content)
+        {
+            _content=content;
+        }
+
+        @Override
+        public boolean isNonBlocking()
+        {
+            return true;
+        }
+
+
+        public ByteBuffer getContent()
+        {
+            return _content;
+        }
+
+        public boolean hasContent()
+        {
+            return _content.hasRemaining();
+        }
+
+        public int remaining()
+        {
+            return _content.remaining();
+        }
+
+        @Override
+        public String toString()
+        {
+            return String.format("Content@%x{%s}",hashCode(),BufferUtil.toDetailString(_content));
+        }
+    }
+
+
     protected static abstract class State
     {
         public boolean blockForContent(HttpInput in) throws IOException
